{% load sentry_helpers %}

{% with group.unique_servers|slice:"10" as unique_servers %}
    {% if unique_servers %}
        <h2>Servers</h2>

        <ul class="server-list">
            {% for server, priority in unique_servers|with_priority:1 %}
<<<<<<< HEAD
                <li class="priority-{{ priority }}"><span class="count">{{ server.1 }}</span> <a href="{% url sentry group.project_id %}?server_name={{ server.0 }}">{{ server.0 }}</a></li>
=======
                <li class="priority-{{ priority }}"><span class="count">{{ server.1|small_count }}</span> <a href="{% url sentry %}?server_name={{ server.0 }}">{{ server.0 }}</a></li>
>>>>>>> 06295f5d
            {% endfor %}
        </ul>
    {% endif %}
{% endwith %}<|MERGE_RESOLUTION|>--- conflicted
+++ resolved
@@ -6,11 +6,7 @@
 
         <ul class="server-list">
             {% for server, priority in unique_servers|with_priority:1 %}
-<<<<<<< HEAD
-                <li class="priority-{{ priority }}"><span class="count">{{ server.1 }}</span> <a href="{% url sentry group.project_id %}?server_name={{ server.0 }}">{{ server.0 }}</a></li>
-=======
-                <li class="priority-{{ priority }}"><span class="count">{{ server.1|small_count }}</span> <a href="{% url sentry %}?server_name={{ server.0 }}">{{ server.0 }}</a></li>
->>>>>>> 06295f5d
+                <li class="priority-{{ priority }}"><span class="count">{{ server.1|small_count }}</span> <a href="{% url sentry group.project_id %}?server_name={{ server.0 }}">{{ server.0 }}</a></li>
             {% endfor %}
         </ul>
     {% endif %}
