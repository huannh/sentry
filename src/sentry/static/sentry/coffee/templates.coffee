--- conflicted
+++ resolved
@@ -6,16 +6,6 @@
         <div class="details">
             <h3><a href="<%= permalink %>"><%= title %></a></h3>
             <p class="message">
-<<<<<<< HEAD
-=======
-                <span class="tag tag-logger"><%= logger %></span>
-                <% _.each(versions, function(version){ %> 
-                    <span class="tag tag-version"><%= version %></span>
-                <% }) %>
-                <% _.each(tags, function(tag){ %> 
-                    <span class="tag"><%= tag %></span>
-                <% }) %>
->>>>>>> b7fe75df
                 <%= message %>
             </p>
             <div class="meta">
@@ -26,10 +16,10 @@
                 <span class="tag tag-project"><%= project.name %></span>
                 <span class="tag tag-logger"><%= logger %></span>
                 <% _.each(versions, function(version){ %> 
-                    <span class="tag tag-version">{{ version }}</span>
+                    <span class="tag tag-version"><%= version %></span>
                 <% }) %>
                 <% _.each(tags, function(tag){ %> 
-                    <span class="tag">{{ tag }}</span>
+                    <span class="tag"><%= tag %></span>
                 <% }) %>
             </div>
             <span class="sparkline"></span>
